[package]
name = "async-bb8-diesel"
description = "async bb8 connection manager for Diesel"
version = "0.1.0"
authors = ["Sean Klein <sean@oxide.computer>"]
edition = "2018"
license = "MIT"
repository = "https://github.com/oxidecomputer/async-bb8-diesel"
keywords = ["diesel", "r2d2", "pool", "tokio", "async"]

[dependencies]
<<<<<<< HEAD
bb8 = "0.8"
async-trait = "0.1.52"
=======
bb8 = "0.7"
async-trait = "0.1.53"
>>>>>>> 461cdbbb
diesel = { git = "https://github.com/diesel-rs/diesel", rev = "ce77c382", default-features = false, features = [ "r2d2" ] }
thiserror = "1.0"
tokio = { version = "1.17", default-features = false, features = [ "rt-multi-thread" ] }

[dev-dependencies]
diesel = { git = "https://github.com/diesel-rs/diesel", rev = "ce77c382", features = [ "postgres", "r2d2" ] }
tokio = { version = "1.17", features = [ "macros"] }<|MERGE_RESOLUTION|>--- conflicted
+++ resolved
@@ -9,13 +9,8 @@
 keywords = ["diesel", "r2d2", "pool", "tokio", "async"]
 
 [dependencies]
-<<<<<<< HEAD
 bb8 = "0.8"
-async-trait = "0.1.52"
-=======
-bb8 = "0.7"
 async-trait = "0.1.53"
->>>>>>> 461cdbbb
 diesel = { git = "https://github.com/diesel-rs/diesel", rev = "ce77c382", default-features = false, features = [ "r2d2" ] }
 thiserror = "1.0"
 tokio = { version = "1.17", default-features = false, features = [ "rt-multi-thread" ] }
