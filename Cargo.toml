--- conflicted
+++ resolved
@@ -14,15 +14,9 @@
 default = [ "cockroach" ]
 
 [dependencies]
-<<<<<<< HEAD
 bb8 = "0.9"
-async-trait = "0.1.81"
-diesel = { version = "2.2.2", default-features = false, features = [ "r2d2" ] }
-=======
-bb8 = "0.8"
 async-trait = "0.1.89"
 diesel = { version = "2.3.4", default-features = false, features = [ "r2d2" ] }
->>>>>>> 1403df2f
 futures = "0.3"
 thiserror = "2.0"
 tokio = { version = "1.32", default-features = false, features = [ "rt-multi-thread" ] }
